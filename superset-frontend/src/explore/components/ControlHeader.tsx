--- conflicted
+++ resolved
@@ -151,16 +151,11 @@
           {warning && (
             <span>
               <Tooltip id="error-tooltip" placement="top" title={warning}>
-<<<<<<< HEAD
-                <Icons.AlertSolid
-                  iconColor={theme.colorWarningText}
-=======
                 <Icons.WarningOutlined
-                  iconColor={colors.warning.base}
+                  iconColor={theme.colorWarning}
                   css={css`
                     vertical-align: baseline;
                   `}
->>>>>>> 4f166a03
                   iconSize="s"
                 />
               </Tooltip>{' '}
@@ -169,13 +164,8 @@
           {danger && (
             <span>
               <Tooltip id="error-tooltip" placement="top" title={danger}>
-<<<<<<< HEAD
-                <Icons.ErrorSolid
+                <Icons.ExclamationCircleOutlined
                   iconColor={theme.colorErrorText}
-=======
-                <Icons.ExclamationCircleOutlined
-                  iconColor={colors.error.base}
->>>>>>> 4f166a03
                   iconSize="s"
                 />
               </Tooltip>{' '}
