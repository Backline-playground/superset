--- conflicted
+++ resolved
@@ -28,7 +28,7 @@
 import { styled, SupersetClient, t } from '@superset-ui/core';
 import SyntaxHighlighter from 'react-syntax-highlighter/dist/cjs/light';
 import github from 'react-syntax-highlighter/dist/cjs/styles/hljs/github';
-import { Icons } from '@superset-ui/core/components';
+import { Icons, Switch, Button, Skeleton } from '@superset-ui/core/components';
 import { CopyToClipboard } from 'src/components';
 import { CopyButton } from 'src/explore/components/DataTableControl';
 import markdownSyntax from 'react-syntax-highlighter/dist/cjs/languages/hljs/markdown';
@@ -36,8 +36,6 @@
 import sqlSyntax from 'react-syntax-highlighter/dist/cjs/languages/hljs/sql';
 import jsonSyntax from 'react-syntax-highlighter/dist/cjs/languages/hljs/json';
 import { useHistory } from 'react-router-dom';
-import { Switch } from 'src/components/Switch';
-import { Button, Skeleton } from 'src/components';
 
 const CopyButtonViewQuery = styled(CopyButton)`
   ${({ theme }) => `
@@ -68,14 +66,14 @@
   display: flex;
   flex-direction: row;
   justify-content: space-between;
-  margin-top: ${({ theme }) => -theme.gridUnit * 4}px;
+  margin-top: ${({ theme }) => -theme.sizeUnit * 4}px;
   align-items: flex-end;
 `;
 
 const StyledHeaderActionContainer = styled.div`
   display: flex;
   flex-direction: row;
-  column-gap: ${({ theme }) => theme.gridUnit * 2}px;
+  column-gap: ${({ theme }) => theme.sizeUnit * 2}px;
 `;
 
 const StyledSyntaxHighlighter = styled(SyntaxHighlighter)`
@@ -83,7 +81,7 @@
 `;
 
 const StyledLabel = styled.label`
-  font-size: ${({ theme }) => theme.typography.sizes.m}px;
+  font-size: ${({ theme }) => theme.fontSize}px;
 `;
 
 const DATASET_BACKEND_QUERY = {
@@ -152,27 +150,16 @@
 
   return (
     <StyledSyntaxContainer key={sql}>
-<<<<<<< HEAD
-      <CopyToClipboard
-        text={sql}
-        shouldShowText={false}
-        copyNode={
-          <CopyButtonViewQuery buttonSize="xsmall">
-            <Icons.CopyOutlined />
-          </CopyButtonViewQuery>
-        }
-      />
-      <StyledSyntaxHighlighter language={language} style={github}>
-        {sql}
-      </StyledSyntaxHighlighter>
-=======
       <StyledHeaderMenuContainer>
         <StyledHeaderActionContainer>
           <CopyToClipboard
             text={currentSQL}
             shouldShowText={false}
             copyNode={
-              <CopyButtonViewQuery buttonSize="small">
+              <CopyButtonViewQuery
+                buttonSize="small"
+                icon={<Icons.CopyOutlined />}
+              >
                 {t('Copy')}
               </CopyButtonViewQuery>
             }
@@ -196,7 +183,6 @@
           {currentSQL}
         </StyledSyntaxHighlighter>
       )}
->>>>>>> bce3d4f1
     </StyledSyntaxContainer>
   );
 };
