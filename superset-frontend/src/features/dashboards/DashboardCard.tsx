/**
 * Licensed to the Apache Software Foundation (ASF) under one
 * or more contributor license agreements.  See the NOTICE file
 * distributed with this work for additional information
 * regarding copyright ownership.  The ASF licenses this file
 * to you under the Apache License, Version 2.0 (the
 * "License"); you may not use this file except in compliance
 * with the License.  You may obtain a copy of the License at
 *
 *   http://www.apache.org/licenses/LICENSE-2.0
 *
 * Unless required by applicable law or agreed to in writing,
 * software distributed under the License is distributed on an
 * "AS IS" BASIS, WITHOUT WARRANTIES OR CONDITIONS OF ANY
 * KIND, either express or implied.  See the License for the
 * specific language governing permissions and limitations
 * under the License.
 */
import { useEffect, useState } from 'react';
import { Link, useHistory } from 'react-router-dom';
import {
  isFeatureEnabled,
  FeatureFlag,
  t,
  SupersetClient,
} from '@superset-ui/core';
import { CardStyles } from 'src/views/CRUD/utils';
import { Dropdown } from 'src/components/Dropdown';
import { Menu } from 'src/components/Menu';
import ListViewCard from 'src/components/ListViewCard';
import Icons from 'src/components/Icons';
import { PublishedLabel } from 'src/components/Label';
import FacePile from 'src/components/FacePile';
import FaveStar from 'src/components/FaveStar';
import { Dashboard } from 'src/views/CRUD/types';
import { Button } from 'src/components';

interface DashboardCardProps {
  isChart?: boolean;
  dashboard: Dashboard;
  hasPerm: (name: string) => boolean;
  bulkSelectEnabled: boolean;
  loading: boolean;
  openDashboardEditModal?: (d: Dashboard) => void;
  saveFavoriteStatus: (id: number, isStarred: boolean) => void;
  favoriteStatus: boolean;
  userId?: string | number;
  showThumbnails?: boolean;
  handleBulkDashboardExport: (dashboardsToExport: Dashboard[]) => void;
  onDelete: (dashboard: Dashboard) => void;
}

function DashboardCard({
  dashboard,
  hasPerm,
  bulkSelectEnabled,
  userId,
  openDashboardEditModal,
  favoriteStatus,
  saveFavoriteStatus,
  showThumbnails,
  handleBulkDashboardExport,
  onDelete,
}: DashboardCardProps) {
  const history = useHistory();
  const canEdit = hasPerm('can_write');
  const canDelete = hasPerm('can_write');
  const canExport = hasPerm('can_export');
  const [thumbnailUrl, setThumbnailUrl] = useState<string | null>(null);
  const [fetchingThumbnail, setFetchingThumbnail] = useState<boolean>(false);

  useEffect(() => {
    // fetch thumbnail only if it's not already fetched
    if (
      !fetchingThumbnail &&
      dashboard.id &&
      (thumbnailUrl === undefined || thumbnailUrl === null) &&
      isFeatureEnabled(FeatureFlag.Thumbnails)
    ) {
      // fetch thumbnail
      if (dashboard.thumbnail_url) {
        // set to empty string if null so that we don't
        // keep fetching the thumbnail
        setThumbnailUrl(dashboard.thumbnail_url || '');
        return;
      }
      setFetchingThumbnail(true);
      SupersetClient.get({
        endpoint: `/api/v1/dashboard/${dashboard.id}`,
      }).then(({ json = {} }) => {
        setThumbnailUrl(json.result?.thumbnail_url || '');
        setFetchingThumbnail(false);
      });
    }
  }, [dashboard, thumbnailUrl]);

  const menu = (
    <Menu>
      {canEdit && openDashboardEditModal && (
        <Menu.Item>
          <div
            role="button"
            tabIndex={0}
            className="action-button"
            onClick={() => openDashboardEditModal?.(dashboard)}
            data-test="dashboard-card-option-edit-button"
          >
            <Icons.EditOutlined iconSize="l" data-test="edit-alt" /> {t('Edit')}
          </div>
        </Menu.Item>
      )}
      {canExport && (
        <Menu.Item>
          <div
            role="button"
            tabIndex={0}
            onClick={() => handleBulkDashboardExport([dashboard])}
            className="action-button"
            data-test="dashboard-card-option-export-button"
          >
            <Icons.UploadOutlined iconSize="l" /> {t('Export')}
          </div>
        </Menu.Item>
      )}
      {canDelete && (
        <Menu.Item>
          <div
            role="button"
            tabIndex={0}
            className="action-button"
            onClick={() => onDelete(dashboard)}
            data-test="dashboard-card-option-delete-button"
          >
            <Icons.DeleteOutlined iconSize="l" /> {t('Delete')}
          </div>
        </Menu.Item>
      )}
    </Menu>
  );
  return (
    <CardStyles
      onClick={() => {
        if (!bulkSelectEnabled) {
          history.push(dashboard.url);
        }
      }}
    >
      <ListViewCard
        loading={dashboard.loading || false}
        title={dashboard.dashboard_title}
        certifiedBy={dashboard.certified_by}
        certificationDetails={dashboard.certification_details}
        titleRight={<PublishedLabel isPublished={dashboard.published} />}
        cover={
          !isFeatureEnabled(FeatureFlag.Thumbnails) || !showThumbnails ? (
            <></>
          ) : null
        }
        url={bulkSelectEnabled ? undefined : dashboard.url}
        linkComponent={Link}
        imgURL={dashboard.thumbnail_url}
        imgFallbackURL="/static/assets/images/dashboard-card-fallback.svg"
        description={t('Modified %s', dashboard.changed_on_delta_humanized)}
        coverLeft={<FacePile users={dashboard.owners || []} />}
        actions={
          <ListViewCard.Actions
            onClick={e => {
              e.stopPropagation();
              e.preventDefault();
            }}
          >
            {userId && (
              <FaveStar
                itemId={dashboard.id}
                saveFaveStar={saveFavoriteStatus}
                isStarred={favoriteStatus}
              />
            )}
            <Dropdown dropdownRender={() => menu} trigger={['hover', 'click']}>
<<<<<<< HEAD
              <Button buttonSize="xsmall" buttonStyle="link">
                <Icons.MoreVert iconColor={theme.colors.grayscale.base} />
=======
              <Button buttonSize="xsmall" type="link">
                <Icons.MoreOutlined iconSize="xl" />
>>>>>>> 4f166a03
              </Button>
            </Dropdown>
          </ListViewCard.Actions>
        }
      />
    </CardStyles>
  );
}

export default DashboardCard;<|MERGE_RESOLUTION|>--- conflicted
+++ resolved
@@ -177,13 +177,8 @@
               />
             )}
             <Dropdown dropdownRender={() => menu} trigger={['hover', 'click']}>
-<<<<<<< HEAD
-              <Button buttonSize="xsmall" buttonStyle="link">
-                <Icons.MoreVert iconColor={theme.colors.grayscale.base} />
-=======
               <Button buttonSize="xsmall" type="link">
                 <Icons.MoreOutlined iconSize="xl" />
->>>>>>> 4f166a03
               </Button>
             </Dropdown>
           </ListViewCard.Actions>
