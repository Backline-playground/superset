--- conflicted
+++ resolved
@@ -41,11 +41,7 @@
 import { Menu } from 'src/components/Menu';
 import { Label, Tooltip } from 'src/components';
 import { Icons } from 'src/components/Icons';
-<<<<<<< HEAD
-=======
-import Label from 'src/components/Label';
 import { ensureAppRoot } from 'src/utils/pathUtils';
->>>>>>> 347c1740
 import { findPermission } from 'src/utils/findPermission';
 import { isUserAdmin } from 'src/dashboard/util/permissionUtils';
 import {
