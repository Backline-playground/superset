/**
 * Licensed to the Apache Software Foundation (ASF) under one
 * or more contributor license agreements.  See the NOTICE file
 * distributed with this work for additional information
 * regarding copyright ownership.  The ASF licenses this file
 * to you under the Apache License, Version 2.0 (the
 * "License"); you may not use this file except in compliance
 * with the License.  You may obtain a copy of the License at
 *
 *   http://www.apache.org/licenses/LICENSE-2.0
 *
 * Unless required by applicable law or agreed to in writing,
 * software distributed under the License is distributed on an
 * "AS IS" BASIS, WITHOUT WARRANTIES OR CONDITIONS OF ANY
 * KIND, either express or implied.  See the License for the
 * specific language governing permissions and limitations
 * under the License.
 */
import { ReactNode, ReactElement } from 'react';
import { css, SupersetTheme, t, useTheme } from '@superset-ui/core';
import { Dropdown, DropdownProps } from 'src/components/Dropdown';
import { TooltipPlacement } from 'src/components/Tooltip';
import DynamicEditableTitle, {
  DynamicEditableTitleProps,
} from '../DynamicEditableTitle';
import CertifiedBadge, { CertifiedBadgeProps } from '../CertifiedBadge';
import FaveStar, { FaveStarProps } from '../FaveStar';
import Icons from '../Icons';
import Button from '../Button';

export const menuTriggerStyles = (theme: SupersetTheme) => css`
  width: ${theme.sizeUnit * 8}px;
  height: ${theme.sizeUnit * 8}px;
  padding: 0;
  border: 1px solid ${theme.colors.primary.dark2};

  &.antd5-btn > span.anticon {
    line-height: 0;
    transition: inherit;
  }

  &:hover:not(:focus) > span.anticon {
    color: ${theme.colors.primary.light1};
  }
  &:focus-visible {
    outline: 2px solid ${theme.colors.primary.dark2};
  }
`;

const headerStyles = (theme: SupersetTheme) => css`
  display: flex;
  flex-direction: row;
  align-items: center;
  flex-wrap: nowrap;
  justify-content: space-between;
  background-color: ${theme.colorBgContainer};
  height: ${theme.sizeUnit * 16}px;
  padding: 0 ${theme.sizeUnit * 4}px;

  .editable-title {
    overflow: hidden;

    & > input[type='button'],
    & > span {
      overflow: hidden;
      text-overflow: ellipsis;
      max-width: 100%;
      white-space: nowrap;
    }
  }

  span[role='button'] {
    display: flex;
    height: 100%;
  }

  .title-panel {
    display: flex;
    align-items: center;
    min-width: 0;
    margin-right: ${theme.sizeUnit * 12}px;
  }

  .right-button-panel {
    display: flex;
    align-items: center;
  }
`;

const buttonsStyles = (theme: SupersetTheme) => css`
  display: flex;
  align-items: center;
  padding-left: ${theme.sizeUnit * 2}px;

<<<<<<< HEAD
  & .fave-unfave-icon {
    padding: 0 ${theme.sizeUnit}px;
=======
  & .anticon-star {
    padding: 0 ${theme.gridUnit}px;
>>>>>>> 4f166a03

    &:first-of-type {
      padding-left: 0;
    }
  }
`;

const additionalActionsContainerStyles = (theme: SupersetTheme) => css`
  margin-left: ${theme.sizeUnit * 2}px;
`;

export type PageHeaderWithActionsProps = {
  editableTitleProps: DynamicEditableTitleProps;
  showTitlePanelItems: boolean;
  certificatiedBadgeProps?: CertifiedBadgeProps;
  showFaveStar: boolean;
  showMenuDropdown?: boolean;
  faveStarProps: FaveStarProps;
  titlePanelAdditionalItems: ReactNode;
  rightPanelAdditionalItems: ReactNode;
  additionalActionsMenu: ReactElement;
  menuDropdownProps: Omit<DropdownProps, 'overlay'>;
  tooltipProps?: {
    text?: string;
    placement?: TooltipPlacement;
  };
};

export const PageHeaderWithActions = ({
  editableTitleProps,
  showTitlePanelItems,
  certificatiedBadgeProps,
  showFaveStar,
  faveStarProps,
  titlePanelAdditionalItems,
  rightPanelAdditionalItems,
  additionalActionsMenu,
  menuDropdownProps,
  showMenuDropdown = true,
  tooltipProps,
}: PageHeaderWithActionsProps) => {
  const theme = useTheme();
  return (
    <div css={headerStyles} className="header-with-actions">
      <div className="title-panel">
        <DynamicEditableTitle {...editableTitleProps} />
        {showTitlePanelItems && (
          <div css={buttonsStyles}>
            {certificatiedBadgeProps?.certifiedBy && (
              <CertifiedBadge {...certificatiedBadgeProps} />
            )}
            {showFaveStar && <FaveStar {...faveStarProps} />}
            {titlePanelAdditionalItems}
          </div>
        )}
      </div>
      <div className="right-button-panel">
        {rightPanelAdditionalItems}
        <div css={additionalActionsContainerStyles}>
          {showMenuDropdown && (
            <Dropdown
              trigger={['click']}
              dropdownRender={() => additionalActionsMenu}
              {...menuDropdownProps}
            >
              <Button
                css={menuTriggerStyles}
                buttonStyle="secondary"
                aria-label={t('Menu actions trigger')}
                tooltip={tooltipProps?.text}
                placement={tooltipProps?.placement}
                data-test="actions-trigger"
              >
                <Icons.EllipsisOutlined
                  iconColor={theme.colors.primary.dark2}
                  iconSize="l"
                />
              </Button>
            </Dropdown>
          )}
        </div>
      </div>
    </div>
  );
};<|MERGE_RESOLUTION|>--- conflicted
+++ resolved
@@ -92,13 +92,8 @@
   align-items: center;
   padding-left: ${theme.sizeUnit * 2}px;
 
-<<<<<<< HEAD
-  & .fave-unfave-icon {
+  & .anticon-star {
     padding: 0 ${theme.sizeUnit}px;
-=======
-  & .anticon-star {
-    padding: 0 ${theme.gridUnit}px;
->>>>>>> 4f166a03
 
     &:first-of-type {
       padding-left: 0;
