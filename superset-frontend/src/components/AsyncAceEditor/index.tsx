/**
 * Licensed to the Apache Software Foundation (ASF) under one
 * or more contributor license agreements.  See the NOTICE file
 * distributed with this work for additional information
 * regarding copyright ownership.  The ASF licenses this file
 * to you under the Apache License, Version 2.0 (the
 * "License"); you may not use this file except in compliance
 * with the License.  You may obtain a copy of the License at
 *
 *   http://www.apache.org/licenses/LICENSE-2.0
 *
 * Unless required by applicable law or agreed to in writing,
 * software distributed under the License is distributed on an
 * "AS IS" BASIS, WITHOUT WARRANTIES OR CONDITIONS OF ANY
 * KIND, either express or implied.  See the License for the
 * specific language governing permissions and limitations
 * under the License.
 */
/**
 * Licensed to the Apache Software Foundation (ASF) under one
 * or more contributor license agreements.  See the NOTICE file
 * distributed with this work for additional information
 * regarding copyright ownership.  The ASF licenses this file
 * to you under the Apache License, Version 2.0 (the
 * "License"); you may not use this file except in compliance
 * with the License.  You may obtain a copy of the License at
 *
 *   http://www.apache.org/licenses/LICENSE-2.0
 *
 * Unless required by applicable law or agreed to in writing,
 * software distributed under the License is distributed on an
 * "AS IS" BASIS, WITHOUT WARRANTIES OR CONDITIONS OF ANY
 * KIND, either express or implied.  See the License for the
 * specific language governing permissions and limitations
 * under the License.
 */
import { forwardRef, useEffect } from 'react';

import type { IEditSession, Position } from 'brace';
import type AceEditor from 'react-ace';

import useEffectEvent from 'src/hooks/useEffectEvent';
import { useTheme, css } from '@superset-ui/core';
import { Global } from '@emotion/react';
import { AsyncEsmComponent } from '../AsyncEsmComponent';
import type {
  AceCompleterKeyword,
  AceModule,
  AsyncAceEditorOptions,
  AsyncAceEditorProps,
  TextMode,
  Editor,
} from './types';

export { getTooltipHTML } from './Tooltip';

/**
 * Async loaders to import brace modules. Must manually create call `import(...)`
 * promises because webpack can only analyze async imports statically.
 */
export const aceModuleLoaders = {
  'mode/sql': () => import('brace/mode/sql'),
  'mode/markdown': () => import('brace/mode/markdown'),
  'mode/css': () => import('brace/mode/css'),
  'mode/json': () => import('brace/mode/json'),
  'mode/yaml': () => import('brace/mode/yaml'),
  'mode/html': () => import('brace/mode/html'),
  'mode/javascript': () => import('brace/mode/javascript'),
  'theme/textmate': () => import('brace/theme/textmate'),
  'theme/github': () => import('brace/theme/github'),
  'ext/language_tools': () => import('brace/ext/language_tools'),
  'ext/searchbox': () => import('brace/ext/searchbox'),
};

/**
 * Get an async AceEditor with automatical loading of specified ace modules.
 */
export function AsyncAceEditor(
  aceModules: AceModule[],
  {
    defaultMode,
    defaultTheme,
    defaultTabSize = 2,
    fontFamily = 'Menlo, Consolas, Courier New, Ubuntu Mono, source-code-pro, Lucida Console, monospace',
    placeholder,
  }: AsyncAceEditorOptions = {},
) {
  return AsyncEsmComponent(async () => {
    const reactAcePromise = import('react-ace');
    const aceBuildsConfigPromise = import('ace-builds');
    const cssWorkerUrlPromise = import(
      'ace-builds/src-min-noconflict/worker-css'
    );
    const acequirePromise = import('ace-builds/src-min-noconflict/ace');

    const [
      { default: ReactAceEditor },
      { config },
      { default: cssWorkerUrl },
      { require: acequire },
    ] = await Promise.all([
      reactAcePromise,
      aceBuildsConfigPromise,
      cssWorkerUrlPromise,
      acequirePromise,
    ]);

    config.setModuleUrl('ace/mode/css_worker', cssWorkerUrl);

    await Promise.all(aceModules.map(x => aceModuleLoaders[x]()));

    const inferredMode =
      defaultMode ||
      aceModules.find(x => x.startsWith('mode/'))?.replace('mode/', '');
    const inferredTheme =
      defaultTheme ||
      aceModules.find(x => x.startsWith('theme/'))?.replace('theme/', '');

    return forwardRef<AceEditor, AsyncAceEditorProps>(
      function ExtendedAceEditor(
        {
          keywords,
          mode = inferredMode,
          theme = inferredTheme,
          tabSize = defaultTabSize,
          defaultValue = '',
          ...props
        },
        ref,
      ) {
        const token = useTheme();
        const langTools = acequire('ace/ext/language_tools');
        const setCompleters = useEffectEvent(
          (keywords: AceCompleterKeyword[]) => {
            const completer = {
              getCompletions: (
                editor: AceEditor,
                session: IEditSession,
                pos: Position,
                prefix: string,
                callback: (error: null, wordList: object[]) => void,
              ) => {
                // If the prefix starts with a number, don't try to autocomplete
                if (!Number.isNaN(parseInt(prefix, 10))) {
                  return;
                }
                if (
                  (session.getMode() as TextMode).$id === `ace/mode/${mode}`
                ) {
                  callback(null, keywords);
                }
              },
            };
            langTools.setCompleters([completer]);
          },
        );
        useEffect(() => {
          if (keywords) {
            setCompleters(keywords);
          }
        }, [keywords, setCompleters]);

        return (
          <>
            <Global
              key="ace-tooltip-global"
              styles={css`
                .ace_editor {
                  border: 1px solid ${token.colorBorder} !important;
                  background-color: ${token.colorBgContainer} !important;
                }

                /* Basic editor styles with dark mode support */
                .ace_editor.ace-github,
                .ace_editor.ace-textmate {
                  background-color: ${token.colorBgContainer} !important;
                  color: ${token.colorText} !important;
                }

                /* Adjust gutter colors */
                .ace_editor .ace_gutter {
                  background-color: ${token.colorBgElevated} !important;
                  color: ${token.colorTextSecondary} !important;
                }

                /* Adjust selection color */
                .ace_editor .ace_selection {
                  background-color: ${token.colorPrimaryBgHover} !important;
                }

                /* Improve active line highlighting */
                .ace_editor .ace_active-line {
                  background-color: ${token.colorPrimaryBg} !important;
                }

                /* Fix indent guides and print margin (80 chars line) */
                .ace_editor .ace_indent-guide,
                .ace_editor .ace_print-margin {
                  background-color: ${token.colorSplit} !important;
                  opacity: 0.5;
                }

                /* Adjust cursor color */
                .ace_editor .ace_cursor {
                  color: ${token.colorPrimaryText} !important;
                }

                /* Syntax highlighting using semantic color tokens */
                .ace_editor .ace_keyword {
                  color: ${token.colorPrimaryText} !important;
                }

                .ace_editor .ace_string {
                  color: ${token.colorSuccessText} !important;
                }

                .ace_editor .ace_constant {
                  color: ${token.colorWarningActive} !important;
                }

                .ace_editor .ace_function {
                  color: ${token.colorInfoText} !important;
                }

                .ace_editor .ace_comment {
                  color: ${token.colorTextTertiary} !important;
                }

                .ace_editor .ace_variable {
                  color: ${token.colorTextSecondary} !important;
                }

                /* Adjust tooltip styles */
                .ace_tooltip {
<<<<<<< HEAD
                  margin-left: ${token.margin}px;
                  padding: 0px;
                  background-color: ${token.colorBgElevated} !important;
                  color: ${token.colorText} !important;
                  border: 1px solid ${token.colorBorderSecondary};
                  box-shadow: ${token.boxShadow};
                  border-radius: ${token.borderRadius}px;
                }

                & .tooltip-detail {
                  background-color: ${token.colorBgContainer};
                  white-space: pre-wrap;
                  word-break: break-all;
                  min-width: ${token.sizeXXL * 5}px;
                  max-width: ${token.sizeXXL * 10}px;

                  & .tooltip-detail-head {
                    background-color: ${token.colorBgElevated};
                    color: ${token.colorText};
                    display: flex;
                    column-gap: ${token.padding}px;
                    align-items: baseline;
                    justify-content: space-between;
                  }

                  & .tooltip-detail-title {
                    display: flex;
                    column-gap: ${token.padding}px;
=======
                  all: unset;
                  position: fixed;
                  z-index: 9999;
                  background: ${supersetTheme.colors.grayscale.light5};
                  border: 1px solid ${supersetTheme.colors.grayscale.light1};
                  padding: ${supersetTheme.gridUnit}px
                    ${supersetTheme.gridUnit * 2}px;
                  line-height: 1.4;
                  max-width: 400px;
                  min-width: 200px;
                  pointer-events: auto;
                  font-size: ${supersetTheme.typography.sizes.m}px;
                }

                & .tooltip-detail {
                  & .tooltip-detail-title {
                    font-weight: bold;
                    font-size: ${supersetTheme.typography.sizes.m}px;
>>>>>>> 39b3de6b
                  }

                  & .tooltip-detail-body {
<<<<<<< HEAD
                    word-break: break-word;
                    color: ${token.colorTextSecondary};
=======
                    font-size: ${supersetTheme.typography.sizes.s}px;
                    padding: ${supersetTheme.gridUnit}px;
>>>>>>> 39b3de6b
                  }

                  & .tooltip-detail-head,
                  & .tooltip-detail-body {
<<<<<<< HEAD
                    padding: ${token.padding}px ${token.paddingLG}px;
=======
>>>>>>> 39b3de6b
                  }

                  & .tooltip-detail-footer {
<<<<<<< HEAD
                    border-top: 1px ${token.colorSplit} solid;
                    padding: 0 ${token.paddingLG}px;
                    color: ${token.colorTextTertiary};
                    font-size: ${token.fontSizeSM}px;
                  }

                  & .tooltip-detail-meta {
                    & > .ant-tag {
                      margin-right: 0px;
                    }
=======
                    font-size: ${supersetTheme.typography.sizes.s}px;
>>>>>>> 39b3de6b
                  }
                }

                /* Adjust the searchbox to match theme */
                .ace_search {
                  background-color: ${token.colorBgContainer} !important;
                  color: ${token.colorText} !important;
                  border: 1px solid ${token.colorBorder} !important;
                }

                .ace_search_field {
                  background-color: ${token.colorBgContainer} !important;
                  color: ${token.colorText} !important;
                  border: 1px solid ${token.colorBorder} !important;
                }

                .ace_button {
                  background-color: ${token.colorBgElevated} !important;
                  color: ${token.colorText} !important;
                  border: 1px solid ${token.colorBorder} !important;
                }

                .ace_button:hover {
                  background-color: ${token.colorPrimaryBg} !important;
                }
              `}
            />
            <ReactAceEditor
              ref={ref}
              mode={mode}
              theme={theme}
              tabSize={tabSize}
              defaultValue={defaultValue}
              setOptions={{ fontFamily }}
              {...props}
            />
          </>
        );
      },
    );
  }, placeholder);
}

export const SQLEditor = AsyncAceEditor([
  'mode/sql',
  'theme/github',
  'ext/language_tools',
  'ext/searchbox',
]);

export const FullSQLEditor = AsyncAceEditor(
  ['mode/sql', 'theme/github', 'ext/language_tools', 'ext/searchbox'],
  {
    // a custom placeholder in SQL lab for less jumpy re-renders
    placeholder: () => {
      const gutterBackground = '#e8e8e8'; // from ace-github theme
      return (
        <div
          style={{
            height: '100%',
          }}
        >
          <div
            style={{ width: 41, height: '100%', background: gutterBackground }}
          />
          {/* make it possible to resize the placeholder */}
          <div className="ace_content" />
        </div>
      );
    },
  },
);

export const MarkdownEditor = AsyncAceEditor([
  'mode/markdown',
  'theme/textmate',
]);

export const TextAreaEditor = AsyncAceEditor([
  'mode/markdown',
  'mode/sql',
  'mode/json',
  'mode/html',
  'mode/javascript',
  'theme/textmate',
]);

export const CssEditor = AsyncAceEditor(['mode/css', 'theme/github']);

export const JsonEditor = AsyncAceEditor(['mode/json', 'theme/github']);

/**
 * JSON or Yaml config editor.
 */
export const ConfigEditor = AsyncAceEditor([
  'mode/json',
  'mode/yaml',
  'theme/github',
]);

export type { AsyncAceEditorProps, Editor };<|MERGE_RESOLUTION|>--- conflicted
+++ resolved
@@ -16,43 +16,53 @@
  * specific language governing permissions and limitations
  * under the License.
  */
-/**
- * Licensed to the Apache Software Foundation (ASF) under one
- * or more contributor license agreements.  See the NOTICE file
- * distributed with this work for additional information
- * regarding copyright ownership.  The ASF licenses this file
- * to you under the Apache License, Version 2.0 (the
- * "License"); you may not use this file except in compliance
- * with the License.  You may obtain a copy of the License at
- *
- *   http://www.apache.org/licenses/LICENSE-2.0
- *
- * Unless required by applicable law or agreed to in writing,
- * software distributed under the License is distributed on an
- * "AS IS" BASIS, WITHOUT WARRANTIES OR CONDITIONS OF ANY
- * KIND, either express or implied.  See the License for the
- * specific language governing permissions and limitations
- * under the License.
- */
-import { forwardRef, useEffect } from 'react';
-
-import type { IEditSession, Position } from 'brace';
+import { forwardRef, useEffect, ComponentType } from 'react';
+
+import type {
+  Editor as OrigEditor,
+  IEditSession,
+  Position,
+  TextMode as OrigTextMode,
+} from 'brace';
 import type AceEditor from 'react-ace';
-
+import type { IAceEditorProps } from 'react-ace';
+
+import {
+  AsyncEsmComponent,
+  PlaceholderProps,
+} from 'src/components/AsyncEsmComponent';
 import useEffectEvent from 'src/hooks/useEffectEvent';
 import { useTheme, css } from '@superset-ui/core';
 import { Global } from '@emotion/react';
-import { AsyncEsmComponent } from '../AsyncEsmComponent';
-import type {
-  AceCompleterKeyword,
-  AceModule,
-  AsyncAceEditorOptions,
-  AsyncAceEditorProps,
-  TextMode,
-  Editor,
-} from './types';
 
 export { getTooltipHTML } from './Tooltip';
+
+export interface AceCompleterKeywordData {
+  name: string;
+  value: string;
+  score: number;
+  meta: string;
+  docText?: string;
+  docHTML?: string;
+}
+
+export type TextMode = OrigTextMode & { $id: string };
+
+export interface AceCompleter {
+  insertMatch: (
+    data?: Editor | { value: string } | string,
+    options?: AceCompleterKeywordData,
+  ) => void;
+}
+
+export type Editor = OrigEditor & {
+  completer: AceCompleter;
+  completers: AceCompleter[];
+};
+
+export interface AceCompleterKeyword extends AceCompleterKeywordData {
+  completer?: AceCompleter;
+}
 
 /**
  * Async loaders to import brace modules. Must manually create call `import(...)`
@@ -70,6 +80,24 @@
   'theme/github': () => import('brace/theme/github'),
   'ext/language_tools': () => import('brace/ext/language_tools'),
   'ext/searchbox': () => import('brace/ext/searchbox'),
+};
+
+export type AceModule = keyof typeof aceModuleLoaders;
+
+export type AsyncAceEditorProps = IAceEditorProps & {
+  keywords?: AceCompleterKeyword[];
+};
+
+export type AceEditorMode = 'sql';
+export type AceEditorTheme = 'textmate' | 'github';
+export type AsyncAceEditorOptions = {
+  defaultMode?: AceEditorMode;
+  defaultTheme?: AceEditorTheme;
+  defaultTabSize?: number;
+  fontFamily?: string;
+  placeholder?: ComponentType<
+    PlaceholderProps & Partial<IAceEditorProps>
+  > | null;
 };
 
 /**
@@ -128,7 +156,7 @@
         },
         ref,
       ) {
-        const token = useTheme();
+        const supersetTheme = useTheme();
         const langTools = acequire('ace/ext/language_tools');
         const setCompleters = useEffectEvent(
           (keywords: AceCompleterKeyword[]) => {
@@ -165,181 +193,36 @@
             <Global
               key="ace-tooltip-global"
               styles={css`
-                .ace_editor {
-                  border: 1px solid ${token.colorBorder} !important;
-                  background-color: ${token.colorBgContainer} !important;
-                }
-
-                /* Basic editor styles with dark mode support */
-                .ace_editor.ace-github,
-                .ace_editor.ace-textmate {
-                  background-color: ${token.colorBgContainer} !important;
-                  color: ${token.colorText} !important;
-                }
-
-                /* Adjust gutter colors */
-                .ace_editor .ace_gutter {
-                  background-color: ${token.colorBgElevated} !important;
-                  color: ${token.colorTextSecondary} !important;
-                }
-
-                /* Adjust selection color */
-                .ace_editor .ace_selection {
-                  background-color: ${token.colorPrimaryBgHover} !important;
-                }
-
-                /* Improve active line highlighting */
-                .ace_editor .ace_active-line {
-                  background-color: ${token.colorPrimaryBg} !important;
-                }
-
-                /* Fix indent guides and print margin (80 chars line) */
-                .ace_editor .ace_indent-guide,
-                .ace_editor .ace_print-margin {
-                  background-color: ${token.colorSplit} !important;
-                  opacity: 0.5;
-                }
-
-                /* Adjust cursor color */
-                .ace_editor .ace_cursor {
-                  color: ${token.colorPrimaryText} !important;
-                }
-
-                /* Syntax highlighting using semantic color tokens */
-                .ace_editor .ace_keyword {
-                  color: ${token.colorPrimaryText} !important;
-                }
-
-                .ace_editor .ace_string {
-                  color: ${token.colorSuccessText} !important;
-                }
-
-                .ace_editor .ace_constant {
-                  color: ${token.colorWarningActive} !important;
-                }
-
-                .ace_editor .ace_function {
-                  color: ${token.colorInfoText} !important;
-                }
-
-                .ace_editor .ace_comment {
-                  color: ${token.colorTextTertiary} !important;
-                }
-
-                .ace_editor .ace_variable {
-                  color: ${token.colorTextSecondary} !important;
-                }
-
-                /* Adjust tooltip styles */
                 .ace_tooltip {
-<<<<<<< HEAD
-                  margin-left: ${token.margin}px;
-                  padding: 0px;
-                  background-color: ${token.colorBgElevated} !important;
-                  color: ${token.colorText} !important;
-                  border: 1px solid ${token.colorBorderSecondary};
-                  box-shadow: ${token.boxShadow};
-                  border-radius: ${token.borderRadius}px;
-                }
-
-                & .tooltip-detail {
-                  background-color: ${token.colorBgContainer};
-                  white-space: pre-wrap;
-                  word-break: break-all;
-                  min-width: ${token.sizeXXL * 5}px;
-                  max-width: ${token.sizeXXL * 10}px;
-
-                  & .tooltip-detail-head {
-                    background-color: ${token.colorBgElevated};
-                    color: ${token.colorText};
-                    display: flex;
-                    column-gap: ${token.padding}px;
-                    align-items: baseline;
-                    justify-content: space-between;
-                  }
-
-                  & .tooltip-detail-title {
-                    display: flex;
-                    column-gap: ${token.padding}px;
-=======
                   all: unset;
                   position: fixed;
                   z-index: 9999;
-                  background: ${supersetTheme.colors.grayscale.light5};
-                  border: 1px solid ${supersetTheme.colors.grayscale.light1};
-                  padding: ${supersetTheme.gridUnit}px
-                    ${supersetTheme.gridUnit * 2}px;
+                  background: ${supersetTheme.colorBgLayout};
+                  border: 1px solid ${supersetTheme.colorBorder};
+                  padding: ${supersetTheme.sizeUnit}px
+                    ${supersetTheme.sizeUnit * 2}px;
                   line-height: 1.4;
                   max-width: 400px;
                   min-width: 200px;
                   pointer-events: auto;
-                  font-size: ${supersetTheme.typography.sizes.m}px;
+                  font-size: ${supersetTheme.fontSizeSM}px;
                 }
 
                 & .tooltip-detail {
                   & .tooltip-detail-title {
                     font-weight: bold;
-                    font-size: ${supersetTheme.typography.sizes.m}px;
->>>>>>> 39b3de6b
+                    font-size: ${supersetTheme.fontSize}px;
                   }
-
                   & .tooltip-detail-body {
-<<<<<<< HEAD
-                    word-break: break-word;
-                    color: ${token.colorTextSecondary};
-=======
-                    font-size: ${supersetTheme.typography.sizes.s}px;
-                    padding: ${supersetTheme.gridUnit}px;
->>>>>>> 39b3de6b
+                    font-size: ${supersetTheme.fontSizeSM}px;
+                    padding: ${supersetTheme.sizeUnit}px;
                   }
-
                   & .tooltip-detail-head,
                   & .tooltip-detail-body {
-<<<<<<< HEAD
-                    padding: ${token.padding}px ${token.paddingLG}px;
-=======
->>>>>>> 39b3de6b
                   }
-
                   & .tooltip-detail-footer {
-<<<<<<< HEAD
-                    border-top: 1px ${token.colorSplit} solid;
-                    padding: 0 ${token.paddingLG}px;
-                    color: ${token.colorTextTertiary};
-                    font-size: ${token.fontSizeSM}px;
+                    font-size: ${supersetTheme.fontSizeSM}px;
                   }
-
-                  & .tooltip-detail-meta {
-                    & > .ant-tag {
-                      margin-right: 0px;
-                    }
-=======
-                    font-size: ${supersetTheme.typography.sizes.s}px;
->>>>>>> 39b3de6b
-                  }
-                }
-
-                /* Adjust the searchbox to match theme */
-                .ace_search {
-                  background-color: ${token.colorBgContainer} !important;
-                  color: ${token.colorText} !important;
-                  border: 1px solid ${token.colorBorder} !important;
-                }
-
-                .ace_search_field {
-                  background-color: ${token.colorBgContainer} !important;
-                  color: ${token.colorText} !important;
-                  border: 1px solid ${token.colorBorder} !important;
-                }
-
-                .ace_button {
-                  background-color: ${token.colorBgElevated} !important;
-                  color: ${token.colorText} !important;
-                  border: 1px solid ${token.colorBorder} !important;
-                }
-
-                .ace_button:hover {
-                  background-color: ${token.colorPrimaryBg} !important;
                 }
               `}
             />
@@ -414,6 +297,4 @@
   'mode/json',
   'mode/yaml',
   'theme/github',
-]);
-
-export type { AsyncAceEditorProps, Editor };+]);